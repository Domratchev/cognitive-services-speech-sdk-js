// Copyright (c) Microsoft Corporation. All rights reserved.
// Licensed under the MIT license.

import { ReplayableAudioNode } from "../common.browser/Exports";
import {
    ArgumentNullError,
    ConnectionEvent,
    ConnectionState,
    createNoDashGuid,
    Deferred,
    EventSource,
    IAudioSource,
    IAudioStreamNode,
    IConnection,
    IDisposable,
    IStreamChunk,
    MessageType
} from "../common/Exports";
import { AudioStreamFormatImpl } from "../sdk/Audio/AudioStreamFormat";
import {
    CancellationErrorCode,
    CancellationReason,
    PropertyId,
    RecognitionEventArgs,
    Recognizer,
    SessionEventArgs,
    SpeechRecognitionResult
} from "../sdk/Exports";
import {
    DynamicGrammarBuilder,
    ISpeechConfigAudioDevice,
    RecognitionMode,
    RequestSession,
    SpeechContext,
    SpeechDetected
} from "./Exports";
import { AuthInfo, IAuthentication } from "./IAuthentication";
import { IConnectionFactory } from "./IConnectionFactory";
import { RecognizerConfig } from "./RecognizerConfig";
import { SpeechConnectionMessage } from "./SpeechConnectionMessage.Internal";

export abstract class ServiceRecognizerBase implements IDisposable {
    private privAuthentication: IAuthentication;
    private privConnectionFactory: IConnectionFactory;
    private privAudioSource: IAudioSource;

    // A promise for a configured connection.
    // Do not consume directly, call fethConnection instead.
    private privConnectionConfigurationPromise: Promise<IConnection>;
    private privConfiguredConnection: IConnection;

    // A promise for a connection, but one that has not had the speech context sent yet.
    // Do no consume directly, call fetchConnection instead.
    private privConnectionPromise: Promise<IConnection>;
    private privConnection: IConnection;

    private privConnectionId: string;
    private privAuthFetchEventId: string;
    private privIsDisposed: boolean = false;
    private privRecognizer: Recognizer;
    private privMustReportEndOfStream: boolean;
    private privConnectionEvents: EventSource<ConnectionEvent>;
    private privSpeechContext: SpeechContext;
    private privDynamicGrammar: DynamicGrammarBuilder;
    protected privRequestSession: RequestSession;
    protected privRecognizerConfig: RecognizerConfig;

    public constructor(
        authentication: IAuthentication,
        connectionFactory: IConnectionFactory,
        audioSource: IAudioSource,
        recognizerConfig: RecognizerConfig,
        recognizer: Recognizer) {
        if (!authentication) {
            throw new ArgumentNullError("authentication");
        }

        if (!connectionFactory) {
            throw new ArgumentNullError("connectionFactory");
        }

        if (!audioSource) {
            throw new ArgumentNullError("audioSource");
        }

        if (!recognizerConfig) {
            throw new ArgumentNullError("recognizerConfig");
        }

        this.privMustReportEndOfStream = false;
        this.privAuthentication = authentication;
        this.privConnectionFactory = connectionFactory;
        this.privAudioSource = audioSource;
        this.privRecognizerConfig = recognizerConfig;
        this.privRecognizer = recognizer;
        this.privRequestSession = new RequestSession(this.privAudioSource.id());
        this.privConnectionEvents = new EventSource<ConnectionEvent>();
        this.privDynamicGrammar = new DynamicGrammarBuilder();
        this.privSpeechContext = new SpeechContext(this.privDynamicGrammar);
    }

    public get audioSource(): IAudioSource {
        return this.privAudioSource;
    }

    public get speechContext(): SpeechContext {
        return this.privSpeechContext;
    }

    public get dynamicGrammar(): DynamicGrammarBuilder {
        return this.privDynamicGrammar;
    }

    public isDisposed(): boolean {
        return this.privIsDisposed;
    }

    public dispose(reason?: string): void {
        this.privIsDisposed = true;

        if (this.privConnectionConfigurationPromise) {
            this.privConnectionConfigurationPromise.then((connection: IConnection) => {
                connection.dispose(reason);

                this.privConnection = undefined;
                this.privConnectionPromise = undefined;
                this.privConfiguredConnection = undefined;
                this.privConnectionConfigurationPromise = undefined;
            });
        }
    }

    public get connectionEvents(): EventSource<ConnectionEvent> {
        return this.privConnectionEvents;
    }

    public get recognitionMode(): RecognitionMode {
        return this.privRecognizerConfig.recognitionMode;
    }

    public async recognize(
        recoMode: RecognitionMode,
        successCallback: (e: SpeechRecognitionResult) => void,
        errorCallBack: (e: string) => void,
    ): Promise<boolean> {
        // Clear the existing configuration promise to force a re-transmission of config and context.
        this.privConnectionConfigurationPromise = null;
        this.privRecognizerConfig.recognitionMode = recoMode;

        this.privRequestSession.startNewRecognition();
        this.privRequestSession.listenForServiceTelemetry(this.privAudioSource.events);

<<<<<<< HEAD
        try {
            const audioStreamNode = await this.audioSource.attach(this.privRequestSession.audioNodeId);
            const audioNode = new ReplayableAudioNode(audioStreamNode, (this.audioSource.format as AudioStreamFormatImpl));
=======
        // Get the connection started in parallel with the audio attach.
        // We don't need the return value here as the call below to configureConnection() will wait on the
        // private promise connectImpl() will create.
        this.connectImpl();

        return this.audioSource
            .attach(this.privRequestSession.audioNodeId)
            .continueWithPromise<boolean>((result: PromiseResult<IAudioStreamNode>) => {
                let audioNode: ReplayableAudioNode;

                if (result.isError) {
                    this.cancelRecognitionLocal(CancellationReason.Error, CancellationErrorCode.ConnectionFailure, result.error, successCallback);
                    return PromiseHelper.fromError<boolean>(result.error);
                } else {
                    audioNode = new ReplayableAudioNode(result.result, this.audioSource.format as AudioStreamFormatImpl);
                    this.privRequestSession.onAudioSourceAttachCompleted(audioNode, false);
                }

                return this.audioSource.deviceInfo.onSuccessContinueWithPromise<boolean>((deviceInfo: ISpeechConfigAudioDevice) => {
                    this.privRecognizerConfig.SpeechServiceConfig.Context.audio = { source: deviceInfo };

                    return this.configureConnection()
                        .on((_: IConnection) => {
                            const sessionStartEventArgs: SessionEventArgs = new SessionEventArgs(this.privRequestSession.sessionId);
>>>>>>> 9384f46d

            this.privRequestSession.onAudioSourceAttachCompleted(audioNode, false);

            return this.audioSource.deviceInfo.then(async (deviceInfo: ISpeechConfigAudioDevice) => {
                this.privRecognizerConfig.SpeechServiceConfig.Context.audio = { source: deviceInfo };
                try {
                    await this.configureConnection();
                    if (!!this.privRecognizer.sessionStarted) {
                        const sessionStartEventArgs = new SessionEventArgs(this.privRequestSession.sessionId);
                        this.privRecognizer.sessionStarted(this.privRecognizer, sessionStartEventArgs);
                    }
                    const messageRetrievalPromise = this.receiveMessage(successCallback, errorCallBack);
                    const audioSendPromise = this.sendAudio(audioNode);
                    try {
                        await Promise.all([messageRetrievalPromise, audioSendPromise]);
                    } catch (error) {
                        this.cancelRecognitionLocal(CancellationReason.Error, CancellationErrorCode.RuntimeError, error, successCallback);
                    }
                } catch (error1) {
                    this.cancelRecognitionLocal(CancellationReason.Error, CancellationErrorCode.ConnectionFailure, error1, successCallback);
                }
                try {
                    await this.privRequestSession.completionPromise;
                } catch (error2) {
                    this.cancelRecognitionLocal(CancellationReason.Error, CancellationErrorCode.RuntimeError, error2, successCallback);
                }
                return Promise.resolve(true);
            });
        } catch (error3) {
            this.cancelRecognitionLocal(CancellationReason.Error, CancellationErrorCode.ConnectionFailure, error3, successCallback);
            return Promise.reject(error3);
        }
    }

    public stopRecognizing(): void {
        if (this.privRequestSession.isRecognizing) {
            this.privRequestSession.onStopRecognizing();
            this.sendTelemetryData();
            this.audioSource.detach(this.privRequestSession.audioNodeId);
            this.sendFinalAudio();
            this.privRequestSession.dispose();
        }
    }

    public async connect(): Promise<void> {
        await this.connectImpl();
    }

    public async disconnect(): Promise<void> {
        this.cancelRecognitionLocal(CancellationReason.Error, CancellationErrorCode.NoError, "Disconnecting", undefined);

        if (this.privConnectionPromise) {
            try {
                const connection = await this.privConnectionPromise;
                connection.dispose();
                // tslint:disable-next-line: no-empty
            } catch { }
        }

        this.privConnection = undefined;
        this.privConnectionPromise = undefined;
        this.privConfiguredConnection = undefined;
        this.privConnectionConfigurationPromise = undefined;
    }

    // Called when telemetry data is sent to the service.
    // Used for testing Telemetry capture.
    public static telemetryData: (json: string) => void;
    public static telemetryDataEnabled: boolean = true;

    protected abstract processTypeSpecificMessages(
        connectionMessage: SpeechConnectionMessage,
        successCallback?: (e: SpeechRecognitionResult) => void,
        errorCallBack?: (e: string) => void): void;

    protected sendTelemetryData = async (): Promise<boolean> => {
        const telemetryData = this.privRequestSession.getTelemetry();
        // console.warn("Telem: " + telemetryData);
        if (ServiceRecognizerBase.telemetryDataEnabled !== true ||
            this.privIsDisposed ||
            null === telemetryData) {
            return Promise.resolve(true);
        }

        if (!!ServiceRecognizerBase.telemetryData) {
            try {
                ServiceRecognizerBase.telemetryData(telemetryData);
                /* tslint:disable:no-empty */
            } catch { }
        }

        const connection = await this.fetchConnection();
        return connection.send(new SpeechConnectionMessage(MessageType.Text, "telemetry", this.privRequestSession.requestId, "application/json", telemetryData));
    }

    // Cancels recognition.
    protected abstract cancelRecognition(
        sessionId: string,
        requestId: string,
        cancellationReason: CancellationReason,
        errorCode: CancellationErrorCode,
        error: string,
        cancelRecoCallback: (r: SpeechRecognitionResult) => void): void;

    // Cancels recognition.
    protected cancelRecognitionLocal(
        cancellationReason: CancellationReason,
        errorCode: CancellationErrorCode,
        error: string,
        cancelRecoCallback: (r: SpeechRecognitionResult) => void): void {

        if (!!this.privRequestSession.isRecognizing) {
            this.privRequestSession.onStopRecognizing();
            this.sendTelemetryData();

            this.cancelRecognition(
                this.privRequestSession.sessionId,
                this.privRequestSession.requestId,
                cancellationReason,
                errorCode,
                error,
                cancelRecoCallback);
        }
    }

    private fetchConnection = (): Promise<IConnection> => {
        return this.configureConnection();
    }

    // Establishes a websocket connection to the end point.
    private async connectImpl(isUnAuthorized: boolean = false): Promise<IConnection> {
        if (this.privConnectionPromise && (!this.privConnection || this.privConnection.state() !== ConnectionState.Disconnected)) {
            return this.privConnectionPromise;
        }

        this.privConnection = undefined;
        this.privAuthFetchEventId = createNoDashGuid();
        this.privConnectionId = createNoDashGuid();

        this.privRequestSession.onPreConnectionStart(this.privAuthFetchEventId, this.privConnectionId);

        const authPromise = isUnAuthorized ? this.privAuthentication.fetchOnExpiry(this.privAuthFetchEventId) : this.privAuthentication.fetch(this.privAuthFetchEventId);

        this.privConnectionPromise = authPromise.then(async (authInfo: AuthInfo) => {
            this.privRequestSession.onAuthCompleted(false);

            const connection: IConnection = this.privConnectionFactory.create(this.privRecognizerConfig, authInfo, this.privConnectionId);

            this.privRequestSession.listenForServiceTelemetry(connection.events);

            // Attach to the underlying event. No need to hold onto the detach pointers as in the event the connection goes away,
            // it'll stop sending events.
            connection.events.attach((event: ConnectionEvent) => {
                this.connectionEvents.onEvent(event);
            });

            const response = await connection.open();

            if (response.statusCode === 200) {
                this.privRequestSession.onPreConnectionStart(this.privAuthFetchEventId, this.privConnectionId);
                this.privRequestSession.onConnectionEstablishCompleted(response.statusCode);
                this.privConnection = connection;

                return Promise.resolve(connection);
            } else if (response.statusCode === 403 && !isUnAuthorized) {
                return this.connectImpl(true);
            } else {
                this.privRequestSession.onConnectionEstablishCompleted(response.statusCode, response.reason);
                return Promise.reject(`Unable to contact server. StatusCode: ${response.statusCode}, ${this.privRecognizerConfig.parameters.getProperty(PropertyId.SpeechServiceConnection_Endpoint)} Reason: ${response.reason}`);
            }
        }, (error: string) => {
            this.privRequestSession.onAuthCompleted(true, error);
            throw new Error(error);
        });

        return this.privConnectionPromise;
    }

    // Takes an established websocket connection to the endpoint and sends speech configuration information.
    private async configureConnection(): Promise<IConnection> {
        if (this.privConnectionConfigurationPromise && (!this.privConfiguredConnection || this.privConfiguredConnection.state() !== ConnectionState.Disconnected)) {
            return this.privConnectionConfigurationPromise;
        }

        this.privConfiguredConnection = undefined;

        this.privConnectionConfigurationPromise = this.connectImpl().then(async (connection: IConnection): Promise<IConnection> => {
            await this.sendSpeechServiceConfig(connection, this.privRecognizerConfig.SpeechServiceConfig.serialize());
            await this.sendSpeechContext(connection);
            this.privConfiguredConnection = connection;
            return connection;
        });

        return this.privConnectionConfigurationPromise;
    }

    private receiveMessage = async (
        successCallback: (e: SpeechRecognitionResult) => void,
        errorCallBack: (e: string) => void,
    ): Promise<IConnection> => {
        try {
            const connection = await this.fetchConnection();
            const message = await connection.read();
            if (this.privIsDisposed || !this.privRequestSession.isRecognizing) {
                // We're done.
                return Promise.resolve(undefined);
            }
            // indicates we are draining the queue and it came with no message;
            if (!message) {
                if (!this.privRequestSession.isRecognizing) {
                    return Promise.resolve(connection);
                } else {
                    return this.receiveMessage(successCallback, errorCallBack);
                }
            }
            const connectionMessage = SpeechConnectionMessage.fromConnectionMessage(message);
            if (connectionMessage.requestId.toLowerCase() === this.privRequestSession.requestId.toLowerCase()) {
                switch (connectionMessage.path.toLowerCase()) {
                    case "turn.start":
                        this.privMustReportEndOfStream = true;
                        break;
                    case "speech.startdetected":
                        const speechStartDetected: SpeechDetected = SpeechDetected.fromJSON(connectionMessage.textBody);
                        const speechStartEventArgs = new RecognitionEventArgs(speechStartDetected.Offset, this.privRequestSession.sessionId);
                        if (!!this.privRecognizer.speechStartDetected) {
                            this.privRecognizer.speechStartDetected(this.privRecognizer, speechStartEventArgs);
                        }
                        break;
                    case "speech.enddetected":
                        let json: string;
                        if (connectionMessage.textBody.length > 0) {
                            json = connectionMessage.textBody;
                        } else {
                            // If the request was empty, the JSON returned is empty.
                            json = "{ Offset: 0 }";
                        }
                        const speechStopDetected: SpeechDetected = SpeechDetected.fromJSON(json);
                        this.privRequestSession.onServiceRecognized(speechStopDetected.Offset + this.privRequestSession.currentTurnAudioOffset);
                        const speechStopEventArgs = new RecognitionEventArgs(speechStopDetected.Offset + this.privRequestSession.currentTurnAudioOffset, this.privRequestSession.sessionId);
                        if (!!this.privRecognizer.speechEndDetected) {
                            this.privRecognizer.speechEndDetected(this.privRecognizer, speechStopEventArgs);
                        }
                        break;
                    case "turn.end":
                        this.sendTelemetryData();
                        if (this.privRequestSession.isSpeechEnded && this.privMustReportEndOfStream) {
                            this.privMustReportEndOfStream = false;
                            this.cancelRecognitionLocal(CancellationReason.EndOfStream, CancellationErrorCode.NoError, undefined, successCallback);
                        }
                        const sessionStopEventArgs: SessionEventArgs = new SessionEventArgs(this.privRequestSession.sessionId);
                        this.privRequestSession.onServiceTurnEndResponse(this.privRecognizerConfig.isContinuousRecognition);
                        if (!this.privRecognizerConfig.isContinuousRecognition || this.privRequestSession.isSpeechEnded) {
                            if (!!this.privRecognizer.sessionStopped) {
                                this.privRecognizer.sessionStopped(this.privRecognizer, sessionStopEventArgs);
                            }
                            return Promise.resolve(connection);
                        } else {
                            this.fetchConnection().then((connection1: IConnection) => this.sendSpeechContext(connection1));
                        }
                    default:
                        this.processTypeSpecificMessages(connectionMessage, successCallback, errorCallBack);
                }
            }
            return this.receiveMessage(successCallback, errorCallBack);
        } catch (error) { }
    }

    private sendSpeechServiceConfig = async (connection: IConnection, speechServiceConfigJson: string): Promise<boolean> => {
        // filter out anything that is not required for the service to work.
        if (ServiceRecognizerBase.telemetryDataEnabled !== true) {
            const withTelemetry = JSON.parse(speechServiceConfigJson);

            const replacement: any = {
                context: {
                    system: withTelemetry.context.system
                }
            };

            speechServiceConfigJson = JSON.stringify(replacement);
        }

        if (speechServiceConfigJson) { // && this.privConnectionId !== this.privSpeechServiceConfigConnectionId) {
            return connection.send(new SpeechConnectionMessage(MessageType.Text, "speech.config", this.privRequestSession.requestId, "application/json", speechServiceConfigJson));
        }

        return Promise.resolve(true);
    }

    private sendSpeechContext = async (connection: IConnection): Promise<boolean> => {
        const speechContextJson = this.speechContext.toJSON();

        if (speechContextJson) {
            return connection.send(new SpeechConnectionMessage(MessageType.Text, "speech.context", this.privRequestSession.requestId, "application/json", speechContextJson));
        }

        return Promise.resolve(true);
    }

    private async sendFinalAudio(): Promise<boolean> {
        const connection = await this.fetchConnection();

        return connection.send(new SpeechConnectionMessage(MessageType.Binary, "audio", this.privRequestSession.requestId, null, null));
    }

    private sendAudio = (audioStreamNode: IAudioStreamNode): Promise<void> => {
        // NOTE: Home-baked promises crash ios safari during the invocation
        // of the error callback chain (looks like the recursion is way too deep, and
        // it blows up the stack). The following construct is a stop-gap that does not
        // bubble the error up the callback chain and hence circumvents this problem.
        // TODO: rewrite with ES6 promises.
        const deferred = new Deferred<void>();

        // The time we last sent data to the service.
        let lastSendTime: number = Date.now();

        const audioFormat: AudioStreamFormatImpl = this.privAudioSource.format as AudioStreamFormatImpl;

        const readAndUploadCycle = () => {
            // If speech is done, stop sending audio.
            if (!this.privIsDisposed && !this.privRequestSession.isSpeechEnded && this.privRequestSession.isRecognizing) {
                this.fetchConnection().then((connection: IConnection) => {
                    audioStreamNode.read().then(async (audioStreamChunk: IStreamChunk<ArrayBuffer>) => {
                        // we have a new audio chunk to upload.
                        if (this.privRequestSession.isSpeechEnded) {
                            // If service already recognized audio end then dont send any more audio
                            deferred.resolve();
                            return;
                        }

                        const payload = (audioStreamChunk.isEnd) ? null : audioStreamChunk.buffer;
                        const uploaded = connection.send(
                            new SpeechConnectionMessage(MessageType.Binary, "audio", this.privRequestSession.requestId, null, payload));

                        if (!audioStreamChunk.isEnd) {
                            // Caculate any delay to the audio stream needed. /2 to allow 2x real time transmit rate max.
                            const minSendTime = ((payload.byteLength / audioFormat.avgBytesPerSec) / 2) * 1000;
                            const delay = Math.max(0, (lastSendTime - Date.now() + minSendTime));

                            try {
                                await uploaded;
                            } finally {
                                // Regardless of success or failure, schedule the next upload.
                                // If the underlying connection was broken, the next cycle will
                                // get a new connection and re-transmit missing audio automatically.
                                setTimeout(() => {
                                    lastSendTime = Date.now();
                                    readAndUploadCycle();
                                }, delay);
                            }
                        } else {
                            // the audio stream has been closed, no need to schedule next read-upload cycle.
                            this.privRequestSession.onSpeechEnded();
                            deferred.resolve();
                        }
                    }, (error: string) => {
                        if (this.privRequestSession.isSpeechEnded) {
                            // For whatever reason, Reject is used to remove queue subscribers inside
                            // the Queue.DrainAndDispose invoked from DetachAudioNode down below, which
                            // means that sometimes things can be rejected in normal circumstances, without
                            // any errors.
                            deferred.resolve();
                        } else {
                            // Only reject, if there was a proper error.
                            deferred.reject(error);
                        }
                    });
                }, (error: string) => {
                    deferred.reject(error);
                });
            }
        };

        readAndUploadCycle();

        return deferred.promise;
    }
}<|MERGE_RESOLUTION|>--- conflicted
+++ resolved
@@ -150,36 +150,14 @@
         this.privRequestSession.startNewRecognition();
         this.privRequestSession.listenForServiceTelemetry(this.privAudioSource.events);
 
-<<<<<<< HEAD
-        try {
-            const audioStreamNode = await this.audioSource.attach(this.privRequestSession.audioNodeId);
-            const audioNode = new ReplayableAudioNode(audioStreamNode, (this.audioSource.format as AudioStreamFormatImpl));
-=======
         // Get the connection started in parallel with the audio attach.
         // We don't need the return value here as the call below to configureConnection() will wait on the
         // private promise connectImpl() will create.
         this.connectImpl();
 
-        return this.audioSource
-            .attach(this.privRequestSession.audioNodeId)
-            .continueWithPromise<boolean>((result: PromiseResult<IAudioStreamNode>) => {
-                let audioNode: ReplayableAudioNode;
-
-                if (result.isError) {
-                    this.cancelRecognitionLocal(CancellationReason.Error, CancellationErrorCode.ConnectionFailure, result.error, successCallback);
-                    return PromiseHelper.fromError<boolean>(result.error);
-                } else {
-                    audioNode = new ReplayableAudioNode(result.result, this.audioSource.format as AudioStreamFormatImpl);
-                    this.privRequestSession.onAudioSourceAttachCompleted(audioNode, false);
-                }
-
-                return this.audioSource.deviceInfo.onSuccessContinueWithPromise<boolean>((deviceInfo: ISpeechConfigAudioDevice) => {
-                    this.privRecognizerConfig.SpeechServiceConfig.Context.audio = { source: deviceInfo };
-
-                    return this.configureConnection()
-                        .on((_: IConnection) => {
-                            const sessionStartEventArgs: SessionEventArgs = new SessionEventArgs(this.privRequestSession.sessionId);
->>>>>>> 9384f46d
+        try {
+            const audioStreamNode = await this.audioSource.attach(this.privRequestSession.audioNodeId);
+            const audioNode = new ReplayableAudioNode(audioStreamNode, (this.audioSource.format as AudioStreamFormatImpl));
 
             this.privRequestSession.onAudioSourceAttachCompleted(audioNode, false);
 
